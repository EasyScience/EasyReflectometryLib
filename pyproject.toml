--- conflicted
+++ resolved
@@ -4,11 +4,7 @@
 
 [project]
 name = "EasyReflectometryLib"
-<<<<<<< HEAD
-version = "0.0.2"
-=======
 version = "0.0.3"
->>>>>>> 71fbb174
 description = "A reflectometry python package built on the EasyScience framework."
 readme = "README.rst"
 authors = [
@@ -29,11 +25,7 @@
 ]
 requires-python = ">=3.9,<3.12"
 dependencies = [
-<<<<<<< HEAD
-    "easyScienceCore @ git+https://github.com/easyscience/easycore.git@failed_unit_check",
-=======
     "easyScienceCore>=0.3.1",
->>>>>>> 71fbb174
     "refnx>=0.1.15",
     "refl1d>=0.8.14",
     "scipp>=23.12.0",
@@ -42,10 +34,7 @@
 
 [project.optional-dependencies]
 dev = [
-<<<<<<< HEAD
-=======
     "build",
->>>>>>> 71fbb174
     "codecov>=2.1.11",
     "coverage",
     "coveralls",
