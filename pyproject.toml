--- conflicted
+++ resolved
@@ -4,11 +4,7 @@
 
 [project]
 name = "EasyReflectometryLib"
-<<<<<<< HEAD
-version = "0.0.5-dev"
-=======
 version = "0.0.6"
->>>>>>> 825d76e6
 description = "A reflectometry python package built on the EasyScience framework."
 readme = "README.rst"
 authors = [
