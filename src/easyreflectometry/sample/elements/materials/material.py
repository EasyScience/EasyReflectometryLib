__author__ = 'github.com/arm61'

from typing import Optional
from typing import Union

import numpy as np
from easyscience import global_object
from easyscience.Objects.new_variable import Parameter

from easyreflectometry.parameter_utils import get_as_parameter

from ...base_core import BaseCore

DEFAULTS = {
    'sld': {
        'description': 'The real scattering length density for a material in e-6 per squared angstrom.',
        'url': 'https://www.ncnr.nist.gov/resources/activation/',
        'value': 4.186,
<<<<<<< HEAD
        'units': '1 / angstrom ** 2',
        'min': -np.inf,
        'max': np.inf,
=======
        'unit': '1 / angstrom^2',
        'min': -np.Inf,
        'max': np.Inf,
>>>>>>> 641c44c6
        'fixed': True,
    },
    'isld': {
        'description': 'The imaginary scattering length density for a material in e-6 per squared angstrom.',
        'url': 'https://www.ncnr.nist.gov/resources/activation/',
        'value': 0.0,
<<<<<<< HEAD
        'units': '1 / angstrom ** 2',
        'min': -np.inf,
        'max': np.inf,
=======
        'unit': '1 / angstrom^2',
        'min': -np.Inf,
        'max': np.Inf,
>>>>>>> 641c44c6
        'fixed': True,
    },
}


class Material(BaseCore):
    # Added in super().__init__
    sld: Parameter
    isld: Parameter

    def __init__(
        self,
        sld: Union[Parameter, float, None] = None,
        isld: Union[Parameter, float, None] = None,
        name: str = 'EasyMaterial',
        unique_name: Optional[str] = None,
        interface=None,
    ):
        """Constructor.

        :param sld: Real scattering length density.
        :param isld: Imaginary scattering length density.
        :param name: Name of the material, defaults to 'EasyMaterial'.
        :param interface: Calculator interface, defaults to `None`.
        """
        if unique_name is None:
            unique_name = global_object.generate_unique_name(self.__class__.__name__)

        sld = get_as_parameter(
            name='sld',
            value=sld,
            default_dict=DEFAULTS,
            unique_name_prefix=f'{unique_name}_Sld',
        )
        isld = get_as_parameter(
            name='isld',
            value=isld,
            default_dict=DEFAULTS,
            unique_name_prefix=f'{unique_name}_Isld',
        )

        super().__init__(name=name, sld=sld, isld=isld, interface=interface)

    # Representation
    @property
    def _dict_repr(self) -> dict[str, str]:
        """A simplified dict representation."""
        return {
            self.name: {
                'sld': f'{self.sld.value:.3f}e-6 {self.sld.unit}',
                'isld': f'{self.isld.value:.3f}e-6 {self.isld.unit}',
            }
        }<|MERGE_RESOLUTION|>--- conflicted
+++ resolved
@@ -16,30 +16,18 @@
         'description': 'The real scattering length density for a material in e-6 per squared angstrom.',
         'url': 'https://www.ncnr.nist.gov/resources/activation/',
         'value': 4.186,
-<<<<<<< HEAD
-        'units': '1 / angstrom ** 2',
+        'unit': '1 / angstrom^2',
         'min': -np.inf,
         'max': np.inf,
-=======
-        'unit': '1 / angstrom^2',
-        'min': -np.Inf,
-        'max': np.Inf,
->>>>>>> 641c44c6
         'fixed': True,
     },
     'isld': {
         'description': 'The imaginary scattering length density for a material in e-6 per squared angstrom.',
         'url': 'https://www.ncnr.nist.gov/resources/activation/',
         'value': 0.0,
-<<<<<<< HEAD
-        'units': '1 / angstrom ** 2',
+        'unit': '1 / angstrom^2',
         'min': -np.inf,
         'max': np.inf,
-=======
-        'unit': '1 / angstrom^2',
-        'min': -np.Inf,
-        'max': np.Inf,
->>>>>>> 641c44c6
         'fixed': True,
     },
 }
