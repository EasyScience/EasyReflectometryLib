"""
Tests for Model class.
"""

__author__ = 'github.com/arm61'
__version__ = '0.0.1'


import unittest
from unittest.mock import MagicMock

import numpy as np
import pytest
from numpy.testing import assert_equal

from EasyReflectometry.calculators import CalculatorFactory
from EasyReflectometry.experiment import Model
from EasyReflectometry.experiment import constant_resolution_function
from EasyReflectometry.experiment import linear_spline_resolution_function
from EasyReflectometry.sample import Layer
from EasyReflectometry.sample import LayerCollection
from EasyReflectometry.sample import Material
from EasyReflectometry.sample import Multilayer
from EasyReflectometry.sample import RepeatingMultilayer
from EasyReflectometry.sample import Sample
from EasyReflectometry.sample import SurfactantLayer


class TestModel(unittest.TestCase):
    def test_default(self):
        p = Model()
        assert_equal(p.name, 'EasyModel')
        assert_equal(p.interface, None)
        assert_equal(p.sample.name, 'EasySample')
        assert_equal(p.scale.display_name, 'scale')
        assert_equal(str(p.scale.unit), 'dimensionless')
        assert_equal(p.scale.value.value.magnitude, 1.0)
        assert_equal(p.scale.min, 0.0)
        assert_equal(p.scale.max, np.Inf)
        assert_equal(p.scale.fixed, True)
        assert_equal(p.background.display_name, 'background')
        assert_equal(str(p.background.unit), 'dimensionless')
        assert_equal(p.background.value.value.magnitude, 1.0e-8)
        assert_equal(p.background.min, 0.0)
        assert_equal(p.background.max, np.Inf)
        assert_equal(p.background.fixed, True)
        assert p._resolution_function([1]) == 5.0
        assert p._resolution_function([100]) == 5.0

    def test_from_pars(self):
        m1 = Material.from_pars(6.908, -0.278, 'Boron')
        m2 = Material.from_pars(0.487, 0.000, 'Potassium')
        l1 = Layer.from_pars(m1, 5.0, 2.0, 'thinBoron')
        l2 = Layer.from_pars(m2, 50.0, 1.0, 'thickPotassium')
        ls1 = LayerCollection.from_pars(l1, l2, name='twoLayer1')
        ls2 = LayerCollection.from_pars(l2, l1, name='twoLayer2')
        o1 = RepeatingMultilayer.from_pars(ls1, 2.0, 'twoLayerItem1')
        o2 = RepeatingMultilayer.from_pars(ls2, 1.0, 'oneLayerItem2')
        d = Sample.from_pars(o1, o2, name='myModel')
        resolution_function = constant_resolution_function(2.0)
        mod = Model(
            sample=d,
            scale=2,
            background=1e-5,
            resolution_function=resolution_function,
            name='newModel',
        )
        assert_equal(mod.name, 'newModel')
        assert_equal(mod.interface, None)
        assert_equal(mod.sample.name, 'myModel')
        assert_equal(mod.scale.display_name, 'scale')
        assert_equal(str(mod.scale.unit), 'dimensionless')
        assert_equal(mod.scale.value.value.magnitude, 2.0)
        assert_equal(mod.scale.min, 0.0)
        assert_equal(mod.scale.max, np.Inf)
        assert_equal(mod.scale.fixed, True)
        assert_equal(mod.background.display_name, 'background')
        assert_equal(str(mod.background.unit), 'dimensionless')
        assert_equal(mod.background.value.value.magnitude, 1.0e-5)
        assert_equal(mod.background.min, 0.0)
        assert_equal(mod.background.max, np.Inf)
        assert_equal(mod.background.fixed, True)
        assert mod._resolution_function([1]) == 2.0
        assert mod._resolution_function([100]) == 2.0

    def test_add_item(self):
        m1 = Material.from_pars(6.908, -0.278, 'Boron')
        m2 = Material.from_pars(0.487, 0.000, 'Potassium')
        l1 = Layer.from_pars(m1, 5.0, 2.0, 'thinBoron')
        l2 = Layer.from_pars(m2, 50.0, 1.0, 'thickPotassium')
        ls1 = LayerCollection.from_pars(l1, l2, name='twoLayer1')
        ls2 = LayerCollection.from_pars(l2, l1, name='twoLayer2')
        o1 = RepeatingMultilayer.from_pars(ls1, 2.0, 'twoLayerItem1')
        o2 = RepeatingMultilayer.from_pars(ls2, 1.0, 'oneLayerItem2')
        surfactant = SurfactantLayer.default()
        multilayer = Multilayer.default()
        d = Sample.from_pars(o1, name='myModel')
        resolution_function = constant_resolution_function(2.0)
        mod = Model(d, 2, 1e-5, resolution_function, 'newModel')
        assert_equal(len(mod.sample), 1)
        mod.add_item(o2)
        assert_equal(len(mod.sample), 2)
        assert_equal(mod.sample[1].name, 'oneLayerItem2')
        assert_equal(issubclass(mod.sample[1].__class__, RepeatingMultilayer), True)
        mod.add_item(surfactant)
        assert_equal(len(mod.sample), 3)
        mod.add_item(multilayer)
        assert_equal(len(mod.sample), 4)

    def test_add_item_exception(self):
        # When
        mod = Model()

        # Then Expect
        with pytest.raises(ValueError):
            mod.add_item('not an assembly')

    def test_add_item_with_interface_refnx(self):
        interface = CalculatorFactory()
        m1 = Material.from_pars(6.908, -0.278, 'Boron')
        m2 = Material.from_pars(0.487, 0.000, 'Potassium')
        l1 = Layer.from_pars(m1, 5.0, 2.0, 'thinBoron')
        l2 = Layer.from_pars(m2, 50.0, 1.0, 'thickPotassium')
        ls1 = LayerCollection.from_pars(l1, l2, name='twoLayer1')
        ls2 = LayerCollection.from_pars(l2, l1, name='twoLayer2')
        o1 = RepeatingMultilayer.from_pars(ls1, 2.0, 'twoLayerItem1')
        o2 = RepeatingMultilayer.from_pars(ls2, 1.0, 'oneLayerItem2')
        d = Sample.from_pars(o1, name='myModel')
        resolution_function = constant_resolution_function(2.0)
        mod = Model(d, 2, 1e-5, resolution_function, 'newModel', interface=interface)
        assert_equal(len(mod.interface()._wrapper.storage['item']), 1)
        assert_equal(len(mod.interface()._wrapper.storage['layer']), 2)
        mod.add_item(o2)
        assert_equal(len(mod.interface()._wrapper.storage['item']), 2)
        assert_equal(len(mod.interface()._wrapper.storage['layer']), 2)

    def test_add_item_with_interface_refl1d(self):
        interface = CalculatorFactory()
        interface.switch('refl1d')
        m1 = Material.from_pars(6.908, -0.278, 'Boron')
        m2 = Material.from_pars(0.487, 0.000, 'Potassium')
        l1 = Layer.from_pars(m1, 5.0, 2.0, 'thinBoron')
        l2 = Layer.from_pars(m2, 50.0, 1.0, 'thickPotassium')
        ls1 = LayerCollection.from_pars(l1, l2, name='twoLayer1')
        ls2 = LayerCollection.from_pars(l2, l1, name='twoLayer2')
        o1 = RepeatingMultilayer.from_pars(ls1, 2.0, 'twoLayerItem1')
        o2 = RepeatingMultilayer.from_pars(ls2, 1.0, 'oneLayerItem2')
        d = Sample.from_pars(o1, name='myModel')
        resolution_function = constant_resolution_function(2.0)
        mod = Model(d, 2, 1e-5, resolution_function, 'newModel', interface=interface)
        assert_equal(len(mod.interface()._wrapper.storage['item']), 1)
        assert_equal(len(mod.interface()._wrapper.storage['layer']), 2)
        mod.add_item(o2)
        assert_equal(len(mod.interface()._wrapper.storage['item']), 2)
        assert_equal(len(mod.interface()._wrapper.storage['layer']), 2)

    # def test_add_item_with_interface_bornagain(self):
    #     interface = CalculatorFactory()
    #     interface.switch('BornAgain')
    #     m1 = Material.from_pars(6.908, 0.278, 'Boron')
    #     m2 = Material.from_pars(0.487, 0.000, 'Potassium')
    #     l1 = Layer.from_pars(m1, 5.0, 2.0, 'thinBoron')
    #     l2 = Layer.from_pars(m2, 50.0, 1.0, 'thickPotassium')
    #     ls1 = Layers.from_pars(l1, l2, name='twoLayer1')
    #     ls2 = Layers.from_pars(l2, l1, name='twoLayer2')
    #     o1 = RepeatingMultilayer.from_pars(ls1, 2.0, 'twoLayerItem1')
    #     o2 = RepeatingMultilayer.from_pars(ls2, 1.0, 'oneLayerItem2')
    #     d = Sample.from_pars(o1, name='myModel')
    #     mod = Model(d, 2, 1e-5, 2.0, 'newModel', interface=interface)
    #     assert_equal(len(mod.interface()._wrapper.storage['item']), 1)
    #     assert_equal(len(mod.interface()._wrapper.storage['layer']), 2)
    #     mod.add_item(o2)
    #     assert_equal(len(mod.interface()._wrapper.storage['item']), 2)
    #     assert_equal(len(mod.interface()._wrapper.storage['layer']), 2)

    def test_duplicate_item(self):
        m1 = Material.from_pars(6.908, -0.278, 'Boron')
        m2 = Material.from_pars(0.487, 0.000, 'Potassium')
        l1 = Layer.from_pars(m1, 5.0, 2.0, 'thinBoron')
        l2 = Layer.from_pars(m2, 50.0, 1.0, 'thickPotassium')
        ls1 = LayerCollection.from_pars(l1, l2, name='twoLayer1')
        ls2 = LayerCollection.from_pars(l2, l1, name='twoLayer2')
        o1 = RepeatingMultilayer.from_pars(ls1, 2.0, 'twoLayerItem1')
        o2 = RepeatingMultilayer.from_pars(ls2, 1.0, 'oneLayerItem2')
        d = Sample.from_pars(o1, name='myModel')
        resolution_function = constant_resolution_function(2.0)
        mod = Model(d, 2, 1e-5, resolution_function, 'newModel')
        assert_equal(len(mod.sample), 1)
        mod.add_item(o2)
        assert_equal(len(mod.sample), 2)
        mod.duplicate_item(1)
        assert_equal(len(mod.sample), 3)
        assert_equal(mod.sample[2].name, 'oneLayerItem2 duplicate')
        assert_equal(issubclass(mod.sample[2].__class__, RepeatingMultilayer), True)

    def test_duplicate_item_with_interface_refnx(self):
        interface = CalculatorFactory()
        m1 = Material.from_pars(6.908, -0.278, 'Boron')
        m2 = Material.from_pars(0.487, 0.000, 'Potassium')
        l1 = Layer.from_pars(m1, 5.0, 2.0, 'thinBoron')
        l2 = Layer.from_pars(m2, 50.0, 1.0, 'thickPotassium')
        ls1 = LayerCollection.from_pars(l1, l2, name='twoLayer1')
        ls2 = LayerCollection.from_pars(l2, l1, name='twoLayer2')
        o1 = RepeatingMultilayer.from_pars(ls1, 2.0, 'twoLayerItem1')
        o2 = RepeatingMultilayer.from_pars(ls2, 1.0, 'oneLayerItem2')
        d = Sample.from_pars(o1, name='myModel')
        resolution_function = constant_resolution_function(2.0)
        mod = Model(d, 2, 1e-5, resolution_function, 'newModel', interface=interface)
        assert_equal(len(mod.interface()._wrapper.storage['item']), 1)
        mod.add_item(o2)
        assert_equal(len(mod.interface()._wrapper.storage['item']), 2)
        mod.duplicate_item(1)
        assert_equal(len(mod.interface()._wrapper.storage['item']), 3)

    def test_duplicate_item_with_interface_refl1d(self):
        interface = CalculatorFactory()
        interface.switch('refl1d')
        m1 = Material.from_pars(6.908, -0.278, 'Boron')
        m2 = Material.from_pars(0.487, 0.000, 'Potassium')
        l1 = Layer.from_pars(m1, 5.0, 2.0, 'thinBoron')
        l2 = Layer.from_pars(m2, 50.0, 1.0, 'thickPotassium')
        ls1 = LayerCollection.from_pars(l1, l2, name='twoLayer1')
        ls2 = LayerCollection.from_pars(l2, l1, name='twoLayer2')
        o1 = RepeatingMultilayer.from_pars(ls1, 2.0, 'twoLayerItem1')
        o2 = RepeatingMultilayer.from_pars(ls2, 1.0, 'oneLayerItem2')
        d = Sample.from_pars(o1, name='myModel')
        resolution_function = constant_resolution_function(2.0)
        mod = Model(d, 2, 1e-5, resolution_function, 'newModel', interface=interface)
        assert_equal(len(mod.interface()._wrapper.storage['item']), 1)
        mod.add_item(o2)
        assert_equal(len(mod.interface()._wrapper.storage['item']), 2)
        mod.duplicate_item(1)
        assert_equal(len(mod.interface()._wrapper.storage['item']), 3)

    # def test_duplicate_item_with_interface_bornagain(self):
    #     interface = CalculatorFactory()
    #     interface.switch('BornAgain')
    #     m1 = Material.from_pars(6.908, 0.278, 'Boron')
    #     m2 = Material.from_pars(0.487, 0.000, 'Potassium')
    #     l1 = Layer.from_pars(m1, 5.0, 2.0, 'thinBoron')
    #     l2 = Layer.from_pars(m2, 50.0, 1.0, 'thickPotassium')
    #     ls1 = Layers.from_pars(l1, l2, name='twoLayer1')
    #     ls2 = Layers.from_pars(l2, l1, name='twoLayer2')
    #     o1 = RepeatingMultilayer.from_pars(ls1, 2.0, 'twoLayerItem1')
    #     o2 = RepeatingMultilayer.from_pars(ls2, 1.0, 'oneLayerItem2')
    #     d = Sample.from_pars(o1, name='myModel')
    #     mod = Model(d, 2, 1e-5, 2.0, 'newModel', interface=interface)
    #     assert_equal(len(mod.interface()._wrapper.storage['item']), 1)
    #     mod.add_item(o2)
    #     assert_equal(len(mod.interface()._wrapper.storage['item']), 2)
    #     mod.duplicate_item(1)
    #     assert_equal(len(mod.interface()._wrapper.storage['item']), 3)

    def test_remove_item(self):
        m1 = Material.from_pars(6.908, -0.278, 'Boron')
        m2 = Material.from_pars(0.487, 0.000, 'Potassium')
        l1 = Layer.from_pars(m1, 5.0, 2.0, 'thinBoron')
        l2 = Layer.from_pars(m2, 50.0, 1.0, 'thickPotassium')
        ls1 = LayerCollection.from_pars(l1, l2, name='twoLayer1')
        ls2 = LayerCollection.from_pars(l2, l1, name='twoLayer2')
        o1 = RepeatingMultilayer.from_pars(ls1, 2.0, 'twoLayerItem1')
        o2 = RepeatingMultilayer.from_pars(ls2, 1.0, 'oneLayerItem2')
        d = Sample.from_pars(o1, name='myModel')
        resolution_function = constant_resolution_function(2.0)
        mod = Model(d, 2, 1e-5, resolution_function, 'newModel')
        assert_equal(len(mod.sample), 1)
        mod.add_item(o2)
        assert_equal(len(mod.sample), 2)
        mod.remove_item(0)
        assert_equal(len(mod.sample), 1)

    def test_remove_item_with_interface_refnx(self):
        interface = CalculatorFactory()
        m1 = Material.from_pars(6.908, -0.278, 'Boron')
        m2 = Material.from_pars(0.487, 0.000, 'Potassium')
        l1 = Layer.from_pars(m1, 5.0, 2.0, 'thinBoron')
        l2 = Layer.from_pars(m2, 50.0, 1.0, 'thickPotassium')
        ls1 = LayerCollection.from_pars(l1, l2, name='twoLayer1')
        ls2 = LayerCollection.from_pars(l2, l1, name='twoLayer2')
        o1 = RepeatingMultilayer.from_pars(ls1, 2.0, 'twoLayerItem1')
        o2 = RepeatingMultilayer.from_pars(ls2, 1.0, 'oneLayerItem2')
        d = Sample.from_pars(o1, name='myModel')
        resolution_function = constant_resolution_function(2.0)
        mod = Model(d, 2, 1e-5, resolution_function, 'newModel', interface=interface)
        assert_equal(len(mod.interface()._wrapper.storage['item']), 1)
        assert_equal(len(mod.interface()._wrapper.storage['layer']), 2)
        mod.add_item(o2)
        assert_equal(len(mod.interface()._wrapper.storage['item']), 2)
        assert_equal(len(mod.interface()._wrapper.storage['layer']), 2)
        mod.remove_item(0)
        assert_equal(len(mod.interface()._wrapper.storage['item']), 1)
        assert_equal(len(mod.interface()._wrapper.storage['layer']), 2)

    def test_remove_item_with_interface_refl1d(self):
        interface = CalculatorFactory()
        interface.switch('refl1d')
        m1 = Material.from_pars(6.908, -0.278, 'Boron')
        m2 = Material.from_pars(0.487, 0.000, 'Potassium')
        l1 = Layer.from_pars(m1, 5.0, 2.0, 'thinBoron')
        l2 = Layer.from_pars(m2, 50.0, 1.0, 'thickPotassium')
        ls1 = LayerCollection.from_pars(l1, l2, name='twoLayer1')
        ls2 = LayerCollection.from_pars(l2, l1, name='twoLayer2')
        o1 = RepeatingMultilayer.from_pars(ls1, 2.0, 'twoLayerItem1')
        o2 = RepeatingMultilayer.from_pars(ls2, 1.0, 'oneLayerItem2')
        d = Sample(o1, name='myModel')
        resolution_function = constant_resolution_function(2.0)
        mod = Model(d, 2, 1e-5, resolution_function, 'newModel', interface=interface)
        assert_equal(len(mod.interface()._wrapper.storage['item']), 1)
        assert_equal(len(mod.interface()._wrapper.storage['layer']), 2)
        mod.add_item(o2)
        assert_equal(len(mod.interface()._wrapper.storage['item']), 2)
        assert_equal(len(mod.interface()._wrapper.storage['layer']), 2)
        mod.remove_item(0)
        assert_equal(len(mod.interface()._wrapper.storage['item']), 1)
        assert_equal(len(mod.interface()._wrapper.storage['layer']), 2)

    # def test_remove_item_with_interface_bornagain(self):
    #     interface = CalculatorFactory()
    #     interface.switch('BornAgain')
    #     m1 = Material.from_pars(6.908, 0.278, 'Boron')
    #     m2 = Material.from_pars(0.487, 0.000, 'Potassium')
    #     l1 = Layer.from_pars(m1, 5.0, 2.0, 'thinBoron')
    #     l2 = Layer.from_pars(m2, 50.0, 1.0, 'thickPotassium')
    #     ls1 = Layers.from_pars(l1, l2, name='twoLayer1')
    #     ls2 = Layers.from_pars(l2, l1, name='twoLayer2')
    #     o1 = RepeatingMultilayer.from_pars(ls1, 2.0, 'twoLayerItem1')
    #     o2 = RepeatingMultilayer.from_pars(ls2, 1.0, 'oneLayerItem2')
    #     d = Sample.from_pars(o1, name='myModel')
    #     mod = Model(d, 2, 1e-5, 2.0, 'newModel', interface=interface)
    #     assert_equal(len(mod.interface()._wrapper.storage['item']), 1)
    #     assert_equal(len(mod.interface()._wrapper.storage['layer']), 2)
    #     mod.add_item(o2)
    #     assert_equal(len(mod.interface()._wrapper.storage['item']), 2)
    #     assert_equal(len(mod.interface()._wrapper.storage['layer']), 2)
    #     mod.remove_item(0)
    #     assert_equal(len(mod.interface()._wrapper.storage['item']), 1)
    #     assert_equal(len(mod.interface()._wrapper.storage['layer']), 2)

    def test_uid(self):
        p = Model()
        assert_equal(p.uid, p._borg.map.convert_id_to_key(p))

    def test_resolution_function(self):
        mock_resolution_function = MagicMock()
<<<<<<< HEAD
        interface = CalculatorFactory()
        interface.switch('refl1d')
        model = Model.default(interface=interface)

        # Then
        model.resolution_function = mock_resolution_function

        # Expect
        assert model.resolution_function == mock_resolution_function

    def test_resolution_function_interface_refl1d(self):
        mock_resolution_function = MagicMock()
        interface = CalculatorFactory()
        interface.switch('refl1d')
        model = Model.default(interface=interface)

        # Then
        model.resolution_function = mock_resolution_function

        # Expect
        assert model.interface()._wrapper._resolution_function == mock_resolution_function

    def test_set_resolution_function_interface_refnx(self):
        mock_resolution_function = MagicMock()
        interface = CalculatorFactory()
        interface.switch('refnx')
        model = Model.default(interface=interface)

        # Then
        model.resolution_function = mock_resolution_function

        # Expect
        assert model.interface()._wrapper._resolution_function == mock_resolution_function
=======
        model = Model()
        model.set_resolution_function(mock_resolution_function)
        assert model._resolution_function == mock_resolution_function
>>>>>>> 87ddabd4

    def test_repr(self):
        model = Model()

        assert (
            model.__repr__()
            == 'EasyModel:\n  scale: 1.0\n  background: 1.0e-08\n  resolution: 5.0 %\n  sample:\n    EasySample:\n    - EasyMultilayer:\n        EasyLayers:\n        - EasyLayer:\n            material:\n              EasyMaterial:\n                sld: 4.186e-6 1 / angstrom ** 2\n                isld: 0.000e-6 1 / angstrom ** 2\n            thickness: 10.000 angstrom\n            roughness: 3.300 angstrom\n        - EasyLayer:\n            material:\n              EasyMaterial:\n                sld: 4.186e-6 1 / angstrom ** 2\n                isld: 0.000e-6 1 / angstrom ** 2\n            thickness: 10.000 angstrom\n            roughness: 3.300 angstrom\n    - EasyMultilayer:\n        EasyLayers:\n        - EasyLayer:\n            material:\n              EasyMaterial:\n                sld: 4.186e-6 1 / angstrom ** 2\n                isld: 0.000e-6 1 / angstrom ** 2\n            thickness: 10.000 angstrom\n            roughness: 3.300 angstrom\n        - EasyLayer:\n            material:\n              EasyMaterial:\n                sld: 4.186e-6 1 / angstrom ** 2\n                isld: 0.000e-6 1 / angstrom ** 2\n            thickness: 10.000 angstrom\n            roughness: 3.300 angstrom\n'  # noqa: E501
        )

    def test_repr_resolution_function(self):
        resolution_function = linear_spline_resolution_function([0, 10], [0, 10])
<<<<<<< HEAD
        model = Model.default()
        model.resolution_function = resolution_function
=======
        model = Model()
        model.set_resolution_function(resolution_function)
>>>>>>> 87ddabd4
        assert (
            model.__repr__()
            == 'EasyModel:\n  scale: 1.0\n  background: 1.0e-08\n  resolution: function of Q\n  sample:\n    EasySample:\n    - EasyMultilayer:\n        EasyLayers:\n        - EasyLayer:\n            material:\n              EasyMaterial:\n                sld: 4.186e-6 1 / angstrom ** 2\n                isld: 0.000e-6 1 / angstrom ** 2\n            thickness: 10.000 angstrom\n            roughness: 3.300 angstrom\n        - EasyLayer:\n            material:\n              EasyMaterial:\n                sld: 4.186e-6 1 / angstrom ** 2\n                isld: 0.000e-6 1 / angstrom ** 2\n            thickness: 10.000 angstrom\n            roughness: 3.300 angstrom\n    - EasyMultilayer:\n        EasyLayers:\n        - EasyLayer:\n            material:\n              EasyMaterial:\n                sld: 4.186e-6 1 / angstrom ** 2\n                isld: 0.000e-6 1 / angstrom ** 2\n            thickness: 10.000 angstrom\n            roughness: 3.300 angstrom\n        - EasyLayer:\n            material:\n              EasyMaterial:\n                sld: 4.186e-6 1 / angstrom ** 2\n                isld: 0.000e-6 1 / angstrom ** 2\n            thickness: 10.000 angstrom\n            roughness: 3.300 angstrom\n'  # noqa: E501
        )

    def test_dict_round_trip(self):
        resolution_function = linear_spline_resolution_function([0, 10], [0, 10])
        interface = CalculatorFactory()
<<<<<<< HEAD
        model = Model.default(interface)
        model.resolution_function = resolution_function
=======
        model = Model(interface=interface)
        model.set_resolution_function(resolution_function)
>>>>>>> 87ddabd4
        surfactant = SurfactantLayer.default()
        model.add_item(surfactant)
        multilayer = Multilayer.default()
        model.add_item(multilayer)
        repeating = RepeatingMultilayer.default()
        model.add_item(repeating)
        src_dict = model.as_dict()
        model_from_dict = Model.from_dict(src_dict)
        assert model.as_data_dict() == model_from_dict.as_data_dict()
        assert model._resolution_function(5.5) == model_from_dict._resolution_function(5.5)<|MERGE_RESOLUTION|>--- conflicted
+++ resolved
@@ -342,10 +342,9 @@
 
     def test_resolution_function(self):
         mock_resolution_function = MagicMock()
-<<<<<<< HEAD
         interface = CalculatorFactory()
         interface.switch('refl1d')
-        model = Model.default(interface=interface)
+        model = Model(interface=interface)
 
         # Then
         model.resolution_function = mock_resolution_function
@@ -357,7 +356,7 @@
         mock_resolution_function = MagicMock()
         interface = CalculatorFactory()
         interface.switch('refl1d')
-        model = Model.default(interface=interface)
+        model = Model(interface=interface)
 
         # Then
         model.resolution_function = mock_resolution_function
@@ -369,18 +368,13 @@
         mock_resolution_function = MagicMock()
         interface = CalculatorFactory()
         interface.switch('refnx')
-        model = Model.default(interface=interface)
+        model = Model(interface=interface)
 
         # Then
         model.resolution_function = mock_resolution_function
 
         # Expect
         assert model.interface()._wrapper._resolution_function == mock_resolution_function
-=======
-        model = Model()
-        model.set_resolution_function(mock_resolution_function)
-        assert model._resolution_function == mock_resolution_function
->>>>>>> 87ddabd4
 
     def test_repr(self):
         model = Model()
@@ -392,13 +386,8 @@
 
     def test_repr_resolution_function(self):
         resolution_function = linear_spline_resolution_function([0, 10], [0, 10])
-<<<<<<< HEAD
-        model = Model.default()
+        model = Model()
         model.resolution_function = resolution_function
-=======
-        model = Model()
-        model.set_resolution_function(resolution_function)
->>>>>>> 87ddabd4
         assert (
             model.__repr__()
             == 'EasyModel:\n  scale: 1.0\n  background: 1.0e-08\n  resolution: function of Q\n  sample:\n    EasySample:\n    - EasyMultilayer:\n        EasyLayers:\n        - EasyLayer:\n            material:\n              EasyMaterial:\n                sld: 4.186e-6 1 / angstrom ** 2\n                isld: 0.000e-6 1 / angstrom ** 2\n            thickness: 10.000 angstrom\n            roughness: 3.300 angstrom\n        - EasyLayer:\n            material:\n              EasyMaterial:\n                sld: 4.186e-6 1 / angstrom ** 2\n                isld: 0.000e-6 1 / angstrom ** 2\n            thickness: 10.000 angstrom\n            roughness: 3.300 angstrom\n    - EasyMultilayer:\n        EasyLayers:\n        - EasyLayer:\n            material:\n              EasyMaterial:\n                sld: 4.186e-6 1 / angstrom ** 2\n                isld: 0.000e-6 1 / angstrom ** 2\n            thickness: 10.000 angstrom\n            roughness: 3.300 angstrom\n        - EasyLayer:\n            material:\n              EasyMaterial:\n                sld: 4.186e-6 1 / angstrom ** 2\n                isld: 0.000e-6 1 / angstrom ** 2\n            thickness: 10.000 angstrom\n            roughness: 3.300 angstrom\n'  # noqa: E501
@@ -407,19 +396,14 @@
     def test_dict_round_trip(self):
         resolution_function = linear_spline_resolution_function([0, 10], [0, 10])
         interface = CalculatorFactory()
-<<<<<<< HEAD
-        model = Model.default(interface)
+        model = Model(interface=interface)
         model.resolution_function = resolution_function
-=======
-        model = Model(interface=interface)
-        model.set_resolution_function(resolution_function)
->>>>>>> 87ddabd4
-        surfactant = SurfactantLayer.default()
-        model.add_item(surfactant)
-        multilayer = Multilayer.default()
-        model.add_item(multilayer)
-        repeating = RepeatingMultilayer.default()
-        model.add_item(repeating)
+        # surfactant = SurfactantLayer.default()
+        # model.add_item(surfactant)
+        # multilayer = Multilayer.default()
+        # model.add_item(multilayer)
+        # repeating = RepeatingMultilayer.default()
+        # model.add_item(repeating)
         src_dict = model.as_dict()
         model_from_dict = Model.from_dict(src_dict)
         assert model.as_data_dict() == model_from_dict.as_data_dict()
