{
 "cells": [
  {
   "cell_type": "markdown",
   "id": "7e1a1f25-dc5c-4768-8d0e-7a7aa9bb98fc",
   "metadata": {},
   "source": [
    "# Analysis of multiple isotopic contrasts\n",
    "\n",
    "In the use of neutron reflectometry, it is common to use multiple isotopic contrasts of experimental data to analyse a system in a constrained fashion. \n",
    "That is to say, that we have data from multiple different species (where isotopic substitution has been used to produce data with different scattering length density) that share the same structure. \n",
    "In this tutorial we will look at how `EasyReflectometry` can be used to fit multiple contrasts of data from a [surfactant monolayer](./monolayer.rst) system, if you haven't looked at the tutorial for a single contrast of surfactant monolayer data it is suggested that you as this tutorial will build on it."
   ]
  },
  {
   "cell_type": "markdown",
   "id": "9e2929d2",
   "metadata": {},
   "source": [
    "First configure matplotlib to place figures in notebook and import needed modules"
   ]
  },
  {
   "cell_type": "code",
   "execution_count": null,
   "id": "e7055fbd-2a72-40ce-aca5-6e35f723f8ec",
   "metadata": {},
   "outputs": [],
   "source": [
    "%matplotlib inline\n",
    "\n",
    "import EasyReflectometry\n",
    "import refnx\n",
    "from EasyReflectometry.data import load\n",
    "from EasyReflectometry.plot import plot\n",
    "from EasyReflectometry.sample import Material\n",
    "from EasyReflectometry.sample import SurfactantLayer\n",
    "from EasyReflectometry.sample import Layer\n",
    "from EasyReflectometry.sample import Sample\n",
    "from EasyReflectometry.experiment.model import Model\n",
    "from EasyReflectometry.calculators import CalculatorFactory\n",
    "from EasyReflectometry.fitting import Fitter\n",
    "print(f'EasyReflectometry: {EasyReflectometry.__version__}')\n",
    "print(f'refnx: {refnx.__version__}')"
   ]
  },
  {
   "cell_type": "markdown",
   "id": "9c15bac0-c762-4235-ab57-aaa99471e2f1",
   "metadata": {},
   "source": [
    "## Reading in the experimental data\n",
    "\n",
    "We load in three different isotopic contrast that are stored in a single `.ort` file. \n",
    "This `.ort` file uses the [mutliple data set syntax](https://github.com/reflectivity/file_format/blob/master/specification.md#multiple-data-sets) to indicate that different measurements are present in a single file. "
   ]
  },
  {
   "cell_type": "code",
   "execution_count": null,
   "id": "694b4e5e-2d1a-402e-aa3f-a26cc82f7774",
   "metadata": {},
   "outputs": [],
   "source": [
    "data = load('_static/multiple.ort')"
   ]
  },
  {
   "cell_type": "markdown",
   "id": "0f30bd22-3c91-4b4e-819a-3fd9e555528e",
   "metadata": {},
   "source": [
    "We can plot the data and return the dimensions of the data to see the contrasts that are present. "
   ]
  },
  {
   "cell_type": "code",
   "execution_count": null,
   "id": "82c89248-9852-4196-859c-6beb8232599b",
   "metadata": {},
   "outputs": [],
   "source": [
    "data.dims"
   ]
  },
  {
   "cell_type": "code",
   "execution_count": null,
   "id": "095696d6-cb54-4c6c-b0d8-45b1c7ad103f",
   "metadata": {},
   "outputs": [],
   "source": [
    "plot(data)"
   ]
  },
  {
   "cell_type": "markdown",
   "id": "0fa55bb4-f20c-4008-b49b-109229bea64b",
   "metadata": {},
   "source": [
    "## Building our models\n",
    "\n",
    "It can be seen above that there are three isotopic contrasts present in the `'multiple.ort'` file, namely:\n",
    "- `'d13DSPC-D2O'`\n",
    "- `'d70DSPC-D2O'`\n",
    "- `'d83DSPC-ACMW'`\n",
    "\n",
    "where, `'d13'` indicates that it is the head layer that is deuterated, `'d70'` indicates that the tail is deuterated and `'d83'` indicates the whole molecule is deuterated. \n",
    "We describe these different deuterations as chemical formulae below. "
   ]
  },
  {
   "cell_type": "code",
   "execution_count": null,
   "id": "7834b80e-1dc9-47b8-923a-dec58e3494be",
   "metadata": {},
   "outputs": [],
   "source": [
    "dspc = {'d-head': 'C10D18NO8P', 'd-tail': 'C34D70',\n",
    "        'h-head': 'C10H18NO8P', 'h-tail': 'C34H70'}"
   ]
  },
  {
   "cell_type": "markdown",
   "id": "60bb92d4-62dc-4bd4-9a2a-e0cc09cb167b",
   "metadata": {},
   "source": [
    "The solvent contrast is indicated as either D2O or ACMW (air-contrast matched water). "
   ]
  },
  {
   "cell_type": "code",
   "execution_count": null,
   "id": "58855c68-c95b-40de-9fee-a662771c247b",
   "metadata": {},
   "outputs": [],
   "source": [
    "d2o = Material.from_pars(6.36, 0, 'D2O')\n",
    "acmw = Material.from_pars(0, 0, 'ACMW')"
   ]
  },
  {
   "cell_type": "markdown",
   "id": "f249860e-10a7-4ca6-82d5-44f275949dee",
   "metadata": {},
   "source": [
    "All of the contrasts are at the air/water interface, so we also need an `air` material."
   ]
  },
  {
   "cell_type": "code",
   "execution_count": null,
   "id": "08112c21-2027-47ba-845b-a3135439d862",
   "metadata": {},
   "outputs": [],
   "source": [
    "air = Material.from_pars(0, 0, 'Air')"
   ]
  },
  {
   "cell_type": "markdown",
   "id": "b0fb931b-fa81-42ab-a907-fe5d384d003e",
   "metadata": {},
   "source": [
    "Then we can create all of the traditional layers that we will need. "
   ]
  },
  {
   "cell_type": "code",
   "execution_count": null,
   "id": "e7caedc2-8305-4f3b-bad2-c042bacb363b",
   "metadata": {},
   "outputs": [],
   "source": [
    "d2o_layer = Layer.from_pars(d2o, 0, 3, 'D2O Subphase')\n",
    "acmw_layer = Layer.from_pars(acmw, 0, 3, 'D2O Subphase')\n",
    "air_layer = Layer.from_pars(air, 0, 0, 'Air Superphase')"
   ]
  },
  {
   "cell_type": "markdown",
   "id": "bb3c7fa9-162a-43b3-b70b-4d2813db2d29",
   "metadata": {},
   "source": [
    "The different isotopic contrasts of `SurfactantLayer` objects can also be created (all with the same structural parameters)."
   ]
  },
  {
   "cell_type": "code",
   "execution_count": null,
   "id": "74e19578-03d4-4295-b6e2-a65fb2508c78",
   "metadata": {},
   "outputs": [],
   "source": [
    "head_thickness = 12\n",
    "tail_thickness = 20\n",
    "head_solvation = 0.5\n",
    "tail_solvation = 0.0\n",
    "area_per_molecule = 45\n",
    "roughness = 3"
   ]
  },
  {
   "cell_type": "code",
   "execution_count": null,
   "id": "021272e0-7abb-4703-a4cd-92daed10ae50",
   "metadata": {},
   "outputs": [],
   "source": [
    "d13d2o = SurfactantLayer.from_pars(\n",
    "    tail_layer_molecular_formula=dspc['h-tail'], \n",
    "    tail_layer_thickness=tail_thickness,\n",
    "    tail_layer_solvent=d2o, \n",
    "    tail_layer_solvation=tail_solvation, \n",
    "    tail_layer_area_per_molecule=area_per_molecule,\n",
    "    tail_layer_roughness=roughness,\n",
    "    head_layer_molecular_formula=dspc['d-head'],\n",
    "    head_layer_thickness=head_thickness, \n",
    "    head_layer_solvent=d2o,\n",
    "    head_layer_solvation=head_solvation, \n",
    "    head_layer_area_per_molecule=area_per_molecule,\n",
    "    head_layer_roughness=roughness\n",
    ")\n",
    "d13d2o.constrain_area_per_molecule = True\n",
    "d13d2o.conformal_roughness = True\n",
    "d13d2o.constrain_solvent_roughness(d2o_layer)\n",
    "d70d2o = SurfactantLayer.from_pars(\n",
    "    tail_layer_molecular_formula=dspc['d-tail'],\n",
    "    tail_layer_thickness=tail_thickness,\n",
    "    tail_layer_solvent=d2o,\n",
    "    tail_layer_solvation=tail_solvation, \n",
    "    tail_layer_area_per_molecule=area_per_molecule,\n",
    "    tail_layer_roughness=roughness,\n",
    "    head_layer_molecular_formula=dspc['h-head'],\n",
    "    head_layer_thickness=head_thickness,\n",
    "    head_layer_solvent=d2o,\n",
    "    head_layer_solvation=head_solvation, \n",
    "    head_layer_area_per_molecule=area_per_molecule,\n",
    "    head_layer_roughness=roughness\n",
    ")\n",
    "d70d2o.constrain_area_per_molecule = True\n",
    "d70d2o.conformal_roughness = True\n",
    "d70d2o.constrain_solvent_roughness(d2o_layer)\n",
    "d83acmw = SurfactantLayer.from_pars(\n",
    "    tail_layer_molecular_formula=dspc['d-tail'],\n",
    "    tail_layer_thickness=tail_thickness,\n",
    "    tail_layer_solvent=acmw,\n",
    "    tail_layer_solvation=tail_solvation, \n",
    "    tail_layer_area_per_molecule=area_per_molecule,\n",
    "    tail_layer_roughness=roughness,\n",
    "    head_layer_molecular_formula=dspc['d-head'],\n",
    "    head_layer_thickness=head_thickness,\n",
    "    head_layer_solvent=acmw,\n",
    "    head_layer_solvation=head_solvation\n",
    "    head_layer_area_per_molecule=area_per_molecule,\n",
    "    head_layer_roughness=roughness\n",
    ")\n",
    "d83acmw.constrain_area_per_molecule = True\n",
    "d83acmw.conformal_roughness = True\n",
    "d83acmw.constrain_solvent_roughness(acmw_layer)"
   ]
  },
  {
   "cell_type": "markdown",
   "id": "58dad79b-6145-4159-966e-9eb0f15558e5",
   "metadata": {},
   "source": [
    "## Introducing constraints\n",
    "\n",
    "Then to ensure that the structure (thicknesss, area per molecule, etc.) is kept the same between the different contrasts we constain these (`layer2` is the head layer and `layer1`, which the neutron are incident on first are the tail layer). \n",
    "The `constrain_multiple_contrast` method allows this, not that is it important that a chain of constraints is produced, one constraining the next. "
   ]
  },
  {
   "cell_type": "code",
   "execution_count": null,
   "id": "24808923-ba02-4a7d-9be3-8d717b08aa8e",
   "metadata": {},
   "outputs": [],
   "source": [
    "# These four lines should be removed in future\n",
    "d70d2o.head_layer.area_per_molecule.enabled = True\n",
    "d70d2o.tail_layer.area_per_molecule.enabled = True\n",
    "d83acmw.head_layer.area_per_molecule.enabled = True\n",
    "d83acmw.tail_layer.area_per_molecule.enabled = True\n",
    "\n",
    "d70d2o.constain_multiple_contrast(d13d2o)\n",
    "d83acmw.constain_multiple_contrast(d70d2o)"
   ]
  },
  {
   "cell_type": "markdown",
   "id": "bfad7f64-7c81-41e0-8f7c-d99b535bade3",
   "metadata": {},
   "source": [
    "We can check this constraint as worked as follows."
   ]
  },
  {
   "cell_type": "code",
   "execution_count": null,
   "id": "f21a92b7-f2b0-4315-a92b-950aa1e80b63",
   "metadata": {},
   "outputs": [],
   "source": [
    "d13d2o.head_layer.thickness.raw_value, d70d2o.head_layer.thickness.raw_value, d83acmw.head_layer.thickness.raw_value"
   ]
  },
  {
   "cell_type": "code",
   "execution_count": null,
   "id": "e31a4807-c6f4-4bfd-986e-749955aa7e49",
   "metadata": {},
   "outputs": [],
   "source": [
    "d13d2o.head_layer.thickness.value = 10"
   ]
  },
  {
   "cell_type": "code",
   "execution_count": null,
   "id": "df2dbb56-6dc1-4388-97b7-1aef9da1769e",
   "metadata": {},
   "outputs": [],
   "source": [
    "d13d2o.head_layer.thickness.raw_value, d70d2o.head_layer.thickness.raw_value, d83acmw.head_layer.thickness.raw_value"
   ]
  },
  {
   "cell_type": "markdown",
   "id": "01abb1a2-1c77-4c59-b8ae-58fc29c00857",
   "metadata": {},
   "source": [
    "Even through only as single value (that for the d13-DSPC head thickness) was changed, all three values changed. \n",
    "\n",
    "Having constructed each of the surfactant layer object and implemented the constraints, we can now build Samples and models. "
   ]
  },
  {
   "cell_type": "code",
   "execution_count": null,
   "id": "6e92498a-581b-445d-94cd-dda6474f1984",
   "metadata": {},
   "outputs": [],
   "source": [
    "d13d2o_structure = Sample.from_pars(air_layer, d13d2o, d2o_layer)\n",
    "d70d2o_structure = Sample.from_pars(air_layer, d70d2o, d2o_layer)\n",
    "d83acmw_structure = Sample.from_pars(air_layer, d83acmw, acmw_layer)\n",
    "d13d2o_model = Model.from_pars(d13d2o_structure, 0.1, data['data']['R_d13DSPC-D2O'].values.min(), 5)\n",
    "d70d2o_model = Model.from_pars(d70d2o_structure, 0.1, data['data']['R_d70DSPC-D2O'].values.min(), 5)\n",
    "d83acmw_model = Model.from_pars(d83acmw_structure, 0.1, data['data']['R_d83DSPC-ACMW'].values.min(), 5)"
   ]
  },
  {
   "cell_type": "markdown",
   "id": "f40ff64a-2777-4d9a-b7ff-ad0ac66f7916",
   "metadata": {},
   "source": [
    "## Setting varying parameters\n",
    "\n",
    "For this analysis, we want the scale and background for each model to vary and then some of the structural parameters. \n",
    "Since the structural parameters are constrained, we only need to define the bounds once. \n",
    "In the case on the `d13d2o` object, as this is the basis for the constraints. "
   ]
  },
  {
   "cell_type": "code",
   "execution_count": null,
   "id": "cf35ee97-2d64-4a0f-9212-7cca8bb2dcfc",
   "metadata": {},
   "outputs": [],
   "source": [
    "d13d2o_model.scale.bounds = (0.05, 1.5)\n",
    "d13d2o_model.background.bounds = (4e-8, 1e-5)\n",
    "d70d2o_model.scale.bounds = (0.05, 1.5)\n",
    "d70d2o_model.background.bounds = (4e-8, 1e-5)\n",
    "d83acmw_model.scale.bounds = (0.05, 1.5)\n",
    "d83acmw_model.background.bounds = (4e-8, 1e-5)\n",
    "\n",
<<<<<<< HEAD
    "d13d2o.bottom_layer.area_per_molecule.bounds = (40, 50)\n",
    "d13d2o.top_layer.solvation.bounds = (0.2, 0.6)\n",
    "d13d2o.bottom_layer.thickness.bounds = (18, 24)\n",
    "d13d2o.top_layer.thickness.bounds = (8, 12)"
=======
    "d13d2o.tail_layer.area_per_molecule.bounds = (40, 50)\n",
    "d13d2o.head_layer.solvent_surface_coverage.bounds = (0.2, 0.6)\n",
    "d13d2o.tail_layer.thickness.bounds = (18, 24)\n",
    "d13d2o.head_layer.thickness.bounds = (8, 12)"
>>>>>>> a953e264
   ]
  },
  {
   "cell_type": "markdown",
   "id": "de0f41e9-785a-4591-8dfe-d694ef0d52b3",
   "metadata": {},
   "source": [
    "## Creating interfaces and performing the fitting\n",
    "\n",
    "The model has been created and the parameters defined, so the fitting process can begin. \n",
    "First, we should create a unique interface for each of the models. "
   ]
  },
  {
   "cell_type": "code",
   "execution_count": null,
   "id": "dc8e7f8f-6b4b-45ce-a38c-274dea683df4",
   "metadata": {},
   "outputs": [],
   "source": [
    "d13d2o_model.interface = CalculatorFactory()\n",
    "d70d2o_model.interface = CalculatorFactory()\n",
    "d83acmw_model.interface = CalculatorFactory()"
   ]
  },
  {
   "cell_type": "markdown",
   "id": "0570619e-2768-409d-ab9d-2c2c584dd711",
   "metadata": {},
   "source": [
    "The models and the interface fit functions are then passed to the `Fitter` object, which is capable of performed the multiple dataset fitting process."
   ]
  },
  {
   "cell_type": "code",
   "execution_count": null,
   "id": "ce890544-f3cf-4a74-b927-d19dc292e12c",
   "metadata": {},
   "outputs": [],
   "source": [
    "f = Fitter(d13d2o_model, d70d2o_model, d83acmw_model)"
   ]
  },
  {
   "cell_type": "code",
   "execution_count": null,
   "id": "0cb9d7b4-aa04-4c73-a700-4ff5af7e6f47",
   "metadata": {},
   "outputs": [],
   "source": [
    "analysed = f.fit(data)"
   ]
  },
  {
   "cell_type": "markdown",
   "id": "47526f09-c8b9-40bf-ba31-8873dc64e11e",
   "metadata": {},
   "source": [
    "Once the fitting is complete, we can probe a given value to check that the constraints have been respected or plot the results."
   ]
  },
  {
   "cell_type": "code",
   "execution_count": null,
   "id": "28f5d3e2-0e2f-4ef0-bc70-0f508b7fbc52",
   "metadata": {},
   "outputs": [],
   "source": [
<<<<<<< HEAD
    "d13d2o.top_layer.area_per_molecule.raw_value, d70d2o.top_layer.area_per_molecule.raw_value, d83acmw.top_layer.area_per_molecule.raw_value"
=======
    "d13d2o.head_layer.area_per_molecule.raw_value, d70d2o.head_layer.area_per_molecule.raw_value, d83acmw.head_layer.area_per_molecule.raw_value"
>>>>>>> a953e264
   ]
  },
  {
   "cell_type": "code",
   "execution_count": null,
   "id": "faf00d17-55ea-45c3-be9e-772bf5cea70f",
   "metadata": {},
   "outputs": [],
   "source": [
    "plot(analysed)"
   ]
  }
 ],
 "metadata": {
  "kernelspec": {
   "display_name": "Python 3 (ipykernel)",
   "language": "python",
   "name": "python3"
  },
  "language_info": {
   "codemirror_mode": {
    "name": "ipython",
    "version": 3
   },
   "file_extension": ".py",
   "mimetype": "text/x-python",
   "name": "python",
   "nbconvert_exporter": "python",
   "pygments_lexer": "ipython3",
   "version": "3.11.7"
  }
 },
 "nbformat": 4,
 "nbformat_minor": 5
}<|MERGE_RESOLUTION|>--- conflicted
+++ resolved
@@ -377,17 +377,10 @@
     "d83acmw_model.scale.bounds = (0.05, 1.5)\n",
     "d83acmw_model.background.bounds = (4e-8, 1e-5)\n",
     "\n",
-<<<<<<< HEAD
-    "d13d2o.bottom_layer.area_per_molecule.bounds = (40, 50)\n",
-    "d13d2o.top_layer.solvation.bounds = (0.2, 0.6)\n",
-    "d13d2o.bottom_layer.thickness.bounds = (18, 24)\n",
-    "d13d2o.top_layer.thickness.bounds = (8, 12)"
-=======
     "d13d2o.tail_layer.area_per_molecule.bounds = (40, 50)\n",
-    "d13d2o.head_layer.solvent_surface_coverage.bounds = (0.2, 0.6)\n",
+    "d13d2o.head_layer.solvation.bounds = (0.2, 0.6)\n",
     "d13d2o.tail_layer.thickness.bounds = (18, 24)\n",
     "d13d2o.head_layer.thickness.bounds = (8, 12)"
->>>>>>> a953e264
    ]
   },
   {
@@ -456,11 +449,7 @@
    "metadata": {},
    "outputs": [],
    "source": [
-<<<<<<< HEAD
-    "d13d2o.top_layer.area_per_molecule.raw_value, d70d2o.top_layer.area_per_molecule.raw_value, d83acmw.top_layer.area_per_molecule.raw_value"
-=======
     "d13d2o.head_layer.area_per_molecule.raw_value, d70d2o.head_layer.area_per_molecule.raw_value, d83acmw.head_layer.area_per_molecule.raw_value"
->>>>>>> a953e264
    ]
   },
   {
