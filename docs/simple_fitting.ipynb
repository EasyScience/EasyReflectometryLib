{
 "cells": [
  {
   "cell_type": "markdown",
   "id": "84af3f91-c642-4248-9845-6e2c66ea9479",
   "metadata": {},
   "source": [
    "# Fitting a simple slab model\n",
    "\n",
    "In order to show one of the simplest analyses that `EasyReflectometry` can perform, we will use the [great example from the *refnx* documentation](https://refnx.readthedocs.io/en/latest/getting_started.html#Fitting-a-neutron-reflectometry-dataset).\n",
    "This involves the analysis of a single neutron reflectometry dataset from a hydrated polymer film system. \n",
    "Before we start on any analysis, we will import the necessary packages and functions."
   ]
  },
  {
   "cell_type": "markdown",
   "id": "d0fea80b",
   "metadata": {},
   "source": [
    "First configure matplotlib to place figures in notebook and import needed modules"
   ]
  },
  {
   "cell_type": "code",
   "execution_count": null,
   "id": "f026d35c-6a4a-4e9d-889c-d23ea6ee7adc",
   "metadata": {},
   "outputs": [],
   "source": [
    "%matplotlib inline\n",
    "\n",
    "import EasyReflectometry\n",
    "import refnx\n",
    "from EasyReflectometry.data import load\n",
<<<<<<< HEAD
    "from EasyReflectometry.sample import Layer\n",
    "from EasyReflectometry.sample import Sample\n",
    "from EasyReflectometry.sample import Material\n",
    "from EasyReflectometry.sample import MultiLayer\n",
=======
    "from EasyReflectometry.sample import Layer, Structure\n",
    "from EasyReflectometry.sample.material import Material\n",
    "from EasyReflectometry.sample.items import MultiLayer\n",
>>>>>>> 03f1fdc1
    "from EasyReflectometry.experiment.model import Model\n",
    "from EasyReflectometry.calculators import CalculatorFactory\n",
    "from EasyReflectometry.fitting import Fitter\n",
    "from EasyReflectometry.plot import plot"
   ]
  },
  {
   "cell_type": "markdown",
   "id": "b11e304d-38f4-4537-b85b-59f588bed0a4",
   "metadata": {},
   "source": [
    "One of benefits of using a Jupyter Notebook for our analysis is improved reproducibility, to ensure this, below we share the version of the software packages being used."
   ]
  },
  {
   "cell_type": "code",
   "execution_count": null,
   "id": "373da698-2e50-4508-8738-7e0618e71ef1",
   "metadata": {},
   "outputs": [],
   "source": [
    "print(f'EasyReflectometry: {EasyReflectometry.__version__}')\n",
    "print(f'refnx: {refnx.__version__}')"
   ]
  },
  {
   "cell_type": "markdown",
   "id": "5d4759d6-9758-4ff4-a8d0-62b0eacde1be",
   "metadata": {},
   "source": [
    "## Reading in experimental data\n",
    "\n",
    "`EasyReflectometry` has support for the `.ort` file format, a [standard file format for reduced reflectivity data developed by the Open Reflectometry Standards Organisation](https://www.reflectometry.org/working_groups/file_formats/). \n",
    "To load in a dataset, we use the `load` function. "
   ]
  },
  {
   "cell_type": "code",
   "execution_count": null,
   "id": "7d851064-605c-4f80-a510-197bcdbff2ea",
   "metadata": {},
   "outputs": [],
   "source": [
    "data = load('_static/example.ort')"
   ]
  },
  {
   "cell_type": "markdown",
   "id": "6e8a484d-83d5-4ac6-864a-c9f133f1447e",
   "metadata": {},
   "source": [
    "The function about will load the file into a [*scipp* Dataset](https://scipp.github.io/user-guide/data-structures.html#Dataset) object. \n",
    "This offers some nice visualisations of the data, including the HTML view. "
   ]
  },
  {
   "cell_type": "code",
   "execution_count": null,
   "id": "0903b11f-93ca-405b-9cdc-3b3d358369df",
   "metadata": {},
   "outputs": [],
   "source": [
    "data"
   ]
  },
  {
   "cell_type": "markdown",
   "id": "1e90efd6-f448-4958-9b18-493a6cbd25a5",
   "metadata": {},
   "source": [
    "`EasyReflectometry` also includes a custom plotting function for the data. "
   ]
  },
  {
   "cell_type": "code",
   "execution_count": null,
   "id": "28580664-86d3-4d25-9389-6670db7e87e5",
   "metadata": {},
   "outputs": [],
   "source": [
    "plot(data)"
   ]
  },
  {
   "cell_type": "markdown",
   "id": "4ce54e79-18b6-4dda-a83c-2d538eb84b33",
   "metadata": {},
   "source": [
    "## Building our model\n",
    "\n",
    "Now that we have read in the experimental data that we want to analyse, it is necessary that we construct some model that describes what we **think** the system looks like. \n",
    "The construction of this models is discussed in detail in the [model-dependent analysis](https://www.reflectometry.org/isis_school/2_model_dependent_analysis/what_is_model_dependent_analysis.html) and [reflectometry slab models](https://www.reflectometry.org/isis_school/3_reflectometry_slab_models/the_slab_model.html) sections of the ISIS Virtual Reflectometry Training Course on [neutron reflectometry fitting](https://www.reflectometry.org/isis_school/intro.html). \n",
    "\n",
    "The system that we are investigating consists of four layers (with the top and bottom as semi-finite super- and sub-phases). \n",
    "The super-phase (where the neutrons are incident first) is a silicon (Si) wafer and as a process of the sample preparation there is anticipated to by a layer of silicon dioxide (SiO<sub>2</sub>) on this material.\n",
    "Then a polymer film has been attached to the silicon dioxide by some chemical method and this polymer film is solvated in a heavy water (D<sub>2</sub>O) which also makes up the sub-phase of the system. \n",
    "This is shown pictorially below, as a slab model. \n",
    "\n",
    "<center>\n",
    "    <img src='_static/polymer_film.png' alt='A slab model description of the polymer film system.' width='300px'></img>\n",
    "</center>\n",
    "<center>\n",
    "    A slab model description of the polymer film system (note that the layers are <b>not</b> to scale), showing the four layers of silicon, silicon dioxide, the polymer film and the heavy water subphase.\n",
    "</center>\n",
    "\n",
    "In order to constuct this model in `EasyReflecotmetry`, first we must construct objects for each of the materials that will compose the layers.\n",
    "These objects should be of type `Material`, when constructed `from_pars` the arguments are the real and imaginary components of the scattering length density (in units of 10<sup>-6</sup>Å<sup>-2</sup>) and some name for the material. "
   ]
  },
  {
   "cell_type": "code",
   "execution_count": null,
   "id": "1fd5d9ba-a912-40f1-96a9-8d8d85c35c18",
   "metadata": {},
   "outputs": [],
   "source": [
    "si = Material.from_pars(2.07, 0, 'Si')\n",
    "sio2 = Material.from_pars(3.47, 0, 'SiO2')\n",
    "film = Material.from_pars(2.0, 0, 'Film')\n",
    "d2o = Material.from_pars(6.36, 0, 'D2O')"
   ]
  },
  {
   "cell_type": "markdown",
   "id": "7c31f6ab-6a22-4ac6-a058-b7bbac241211",
   "metadata": {},
   "source": [
    "We can investigate the properties of one of these objects as follows."
   ]
  },
  {
   "cell_type": "code",
   "execution_count": null,
   "id": "ed3f08ce-623b-4d08-be48-dbc039ecc5df",
   "metadata": {},
   "outputs": [],
   "source": [
    "film"
   ]
  },
  {
   "cell_type": "markdown",
   "id": "1d11949f-5b75-4185-94bf-bd41c9f4f145",
   "metadata": {},
   "source": [
    "Next we will produce layers from each of these materials, of type `Layer`. The `from_pars` constructor for these take the material, a thickness and a interfacial roughness (on the top of the layer). The thickness and roughness values are both in Å. "
   ]
  },
  {
   "cell_type": "code",
   "execution_count": null,
   "id": "bfd2d8a1-35fe-4a6c-aeee-93f1b4066b61",
   "metadata": {},
   "outputs": [],
   "source": [
    "si_layer = Layer.from_pars(si, 0, 0, 'Si layer')\n",
    "sio2_layer = Layer.from_pars(sio2, 30, 3, 'SiO2 layer')\n",
    "film_layer = Layer.from_pars(film, 250, 3, 'Film Layer')\n",
    "superphase = Layer.from_pars(d2o, 0, 3, 'D2O Subphase')"
   ]
  },
  {
   "cell_type": "markdown",
   "id": "8e165a80-66d9-469f-a013-e776e63513e6",
   "metadata": {},
   "source": [
    "Again, we can probe the properties of the layer as such."
   ]
  },
  {
   "cell_type": "code",
   "execution_count": null,
   "id": "a376085b-56a9-4823-9293-c58c294c6f70",
   "metadata": {},
   "outputs": [],
   "source": [
    "film_layer"
   ]
  },
  {
   "cell_type": "markdown",
   "id": "7247fc52-6874-47eb-a234-c7bb7db229fd",
   "metadata": {},
   "source": [
    "Given that the silicon and silicon dioxide layer both compose the solid subphase, it can be helpful to combine these as a `Multilayer` [item type](./item_library.html#multilayer) in our code. "
   ]
  },
  {
   "cell_type": "code",
   "execution_count": null,
   "id": "a6508395-d292-4338-9fbe-77e19b011ae6",
   "metadata": {},
   "outputs": [],
   "source": [
    "subphase = MultiLayer.from_pars([si_layer, sio2_layer], name='Si/SiO2 Superphase')"
   ]
  },
  {
   "cell_type": "markdown",
   "id": "a3a2df9b-8ddb-4b3e-a5c3-55b72280b651",
   "metadata": {},
   "source": [
    "These objects are then combined as a `Sample`, where the constructor takes a series of layers (or some more complex `EasyReflectometry` [item](./item_library.html)) and, optionally, some name for the sample."
   ]
  },
  {
   "cell_type": "code",
   "execution_count": null,
   "id": "2a0aee2a-e77e-4558-a8b0-ef2d1cffd4d0",
   "metadata": {},
   "outputs": [],
   "source": [
    "sample = Sample.from_pars(subphase, film_layer, superphase, name='Film Structure')"
   ]
  },
  {
   "cell_type": "markdown",
   "id": "b3e5d88e-3da4-4a3e-8067-80e9cd35be8f",
   "metadata": {},
   "source": [
    "This sample can be investigated from the string representation like the other objects. "
   ]
  },
  {
   "cell_type": "code",
   "execution_count": null,
   "id": "335ed125-f1a6-4366-90b3-d7343b95a258",
   "metadata": {},
   "outputs": [],
   "source": [
    "sample"
   ]
  },
  {
   "cell_type": "markdown",
   "id": "cdd4de17-0802-483a-b706-9b4781dfc57a",
   "metadata": {},
   "source": [
    "## Constructing the model\n",
    "\n",
    "The structure of the system under investigation is just part of the analysis story. \n",
    "It is also necessary to describe the instrumental parameters, namely the background level, the resolution and some option to scale the data in the *y*-axis. \n",
    "<div class=\"alert alert-info\">\n",
    "    \n",
    "Note\n",
    "    \n",
    "Currently, only constant with resolution is supported. We are working to include more complex resolution in future.\n",
    "\n",
    "</div>\n",
    "\n",
    "the `Model` constructor takes our smple, a scale factor, a uniform background level and a resolution width. "
   ]
  },
  {
   "cell_type": "code",
   "execution_count": null,
   "id": "8646c977-28b4-4cd4-adbd-fc263359ca1c",
   "metadata": {},
   "outputs": [],
   "source": [
    "model = Model.from_pars(sample, 1, 1e-6, 0.02, 'Film Model')"
   ]
  },
  {
   "cell_type": "markdown",
   "id": "d22153d8-63d9-4542-8b29-4ff7dd73b79a",
   "metadata": {},
   "source": [
    "From this object, we can investigate all of the parameters of our model."
   ]
  },
  {
   "cell_type": "code",
   "execution_count": null,
   "id": "3b4aaba2-6dda-4e4a-b56f-e2ffcf935017",
   "metadata": {},
   "outputs": [],
   "source": [
    "model"
   ]
  },
  {
   "cell_type": "markdown",
   "id": "bb368824-f0fa-411e-b895-70f596e60a53",
   "metadata": {},
   "source": [
    "## Setting varying parameters\n",
    "\n",
    "Now that the model is fully constructed, we can select the parameters in our model that should be varied. \n",
    "Below we set the thickness of the SiO<sub>2</sub> and film layers to vary along with the real scattering length density of the film and all of the roughnesses. "
   ]
  },
  {
   "cell_type": "code",
   "execution_count": null,
   "id": "a4d3eae5-ec8d-4a7f-91ef-fcce3cc5a5ed",
   "metadata": {},
   "outputs": [],
   "source": [
    "# Thicknesses\n",
    "sio2_layer.thickness.bounds = (15, 50)\n",
    "film_layer.thickness.bounds = (200, 300)\n",
    "# Roughnesses\n",
    "sio2_layer.roughness.bounds = (1, 15)\n",
    "film_layer.roughness.bounds = (1, 15)\n",
    "superphase.roughness.bounds = (1, 15)\n",
    "# Scattering length density\n",
    "film_layer.material.sld.bounds = (0.1, 3)"
   ]
  },
  {
   "cell_type": "markdown",
   "id": "4b909563-a780-4c35-8995-17e53d559114",
   "metadata": {},
   "source": [
    "In addition to these variables of the structure, we will also vary the background level and scale factor. "
   ]
  },
  {
   "cell_type": "code",
   "execution_count": null,
   "id": "7e2d7b81-7b49-4831-9508-75e0e234f15f",
   "metadata": {},
   "outputs": [],
   "source": [
    "# Background\n",
    "model.background.bounds = (1e-8, 1e-5)\n",
    "# Scale\n",
    "model.scale.bounds = (0.5, 1.5)"
   ]
  },
  {
   "cell_type": "markdown",
   "id": "14bef528-08de-41a6-99cd-c74d40409164",
   "metadata": {
    "tags": []
   },
   "source": [
    "## Choosing our calculation engine\n",
    "\n",
    "The `EasyReflectometry` package enables the calculation of the reflectometry profile using either [*refnx*](https://refnx.readthedocs.io/) or [*Refl1D*](https://refl1d.readthedocs.io/en/latest/).\n",
    "For this tutorial, we will stick to the current default, which is *refnx*. \n",
    "The calculator must be created and associated with the model that we are to fit. "
   ]
  },
  {
   "cell_type": "code",
   "execution_count": null,
   "id": "cdbe172a-1283-4cdc-8fb2-d3383b8d21b3",
   "metadata": {},
   "outputs": [],
   "source": [
    "interface = CalculatorFactory()\n",
    "model.interface = interface"
   ]
  },
  {
   "cell_type": "markdown",
   "id": "126c7ab2-79fc-461a-9cde-49edfabbf25b",
   "metadata": {},
   "source": [
    "We can check the calculation engine currently in use as follows. "
   ]
  },
  {
   "cell_type": "code",
   "execution_count": null,
   "id": "0409e2ab-3554-425d-8e9c-2e64de41878d",
   "metadata": {},
   "outputs": [],
   "source": [
    "print(interface.current_interface.name)"
   ]
  },
  {
   "cell_type": "markdown",
   "id": "62f596b8-eae5-4fc6-96cc-047ebd689778",
   "metadata": {},
   "source": [
    "## Performing an optimisation\n",
    "\n",
    "The optimisation of our model is achieved with a `Fitter`, which takes our model and calculator. "
   ]
  },
  {
   "cell_type": "code",
   "execution_count": null,
   "id": "3648873e-16bb-449d-b90d-8b1bd4f05eb6",
   "metadata": {},
   "outputs": [],
   "source": [
    "fitter = Fitter(model)"
   ]
  },
  {
   "cell_type": "markdown",
   "id": "3f42dfb0-082c-487f-b2ae-b89bfa523a36",
   "metadata": {},
   "source": [
    "To actually perform the optimisation, we must pass our `data` object created from the experimental data. \n",
    "This will return a new `sc.Dataset` with the result of out analysis, and the model will be updated in place. "
   ]
  },
  {
   "cell_type": "code",
   "execution_count": null,
   "id": "9762fc0b-c4c2-4f92-8560-079ea248dfca",
   "metadata": {},
   "outputs": [],
   "source": [
    "analysed = fitter.fit(data)"
   ]
  },
  {
   "cell_type": "code",
   "execution_count": null,
   "id": "80706bce-89ee-4256-8cd6-735d666b9561",
   "metadata": {},
   "outputs": [],
   "source": [
    "analysed"
   ]
  },
  {
   "cell_type": "markdown",
   "id": "4d0a60aa-31cf-47ea-8a72-786c08de7c45",
   "metadata": {},
   "source": [
    "The same `plot` function that was used on the raw data can be used for this `analysed` object and will show the best fit simulated data and the associated scattering length density profile. "
   ]
  },
  {
   "cell_type": "code",
   "execution_count": null,
   "id": "47efa2d9-8f84-407b-98f7-a553d220e1f2",
   "metadata": {},
   "outputs": [],
   "source": [
    "plot(analysed)"
   ]
  },
  {
   "cell_type": "markdown",
   "id": "a786724f-ec35-4b02-9d54-02536e620717",
   "metadata": {},
   "source": [
    "Finally, from the string representation of the parameters we can obtain information about the optimised values."
   ]
  },
  {
   "cell_type": "code",
   "execution_count": null,
   "id": "5339f50e-4e46-4a1a-9da5-3a2cf47580f2",
   "metadata": {},
   "outputs": [],
   "source": [
    "model"
   ]
  },
  {
   "cell_type": "markdown",
   "id": "df6db8c3-6515-478b-bd2e-aac967579231",
   "metadata": {},
   "source": [
    "We note here that the results obtained are very similar to those from the [*refnx* tutorial](https://refnx.readthedocs.io/en/latest/getting_started.html#Fitting-a-neutron-reflectometry-dataset), which is hardly surprising given that we have used the *refnx* engine in this example."
   ]
  }
 ],
 "metadata": {
  "kernelspec": {
   "display_name": "Python 3 (ipykernel)",
   "language": "python",
   "name": "python3"
  },
  "language_info": {
   "codemirror_mode": {
    "name": "ipython",
    "version": 3
   },
   "file_extension": ".py",
   "mimetype": "text/x-python",
   "name": "python",
   "nbconvert_exporter": "python",
   "pygments_lexer": "ipython3",
   "version": "3.11.7"
  }
 },
 "nbformat": 4,
 "nbformat_minor": 5
}<|MERGE_RESOLUTION|>--- conflicted
+++ resolved
@@ -32,16 +32,13 @@
     "import EasyReflectometry\n",
     "import refnx\n",
     "from EasyReflectometry.data import load\n",
-<<<<<<< HEAD
     "from EasyReflectometry.sample import Layer\n",
     "from EasyReflectometry.sample import Sample\n",
     "from EasyReflectometry.sample import Material\n",
     "from EasyReflectometry.sample import MultiLayer\n",
-=======
     "from EasyReflectometry.sample import Layer, Structure\n",
     "from EasyReflectometry.sample.material import Material\n",
     "from EasyReflectometry.sample.items import MultiLayer\n",
->>>>>>> 03f1fdc1
     "from EasyReflectometry.experiment.model import Model\n",
     "from EasyReflectometry.calculators import CalculatorFactory\n",
     "from EasyReflectometry.fitting import Fitter\n",
